--- conflicted
+++ resolved
@@ -5,25 +5,17 @@
     dir_sum=np.block([[A,zero_matrix_A],[zero_matrix_B,B]])
     return(dir_sum)
 
-<<<<<<< HEAD
 # Defining the switch_site functions
 def switch_sites_vector(M, new_impurity):
     M_permuted = M.copy()
     M_permuted[0], M_permuted[new_impurity] = M_permuted[new_impurity], M_permuted[0]
     return M_permuted
-=======
-
-
->>>>>>> 8effa820
 
 def switch_sites_matrix(M, new_impurity):
     M_permuted = M.copy()
     M_permuted[:, [0, new_impurity]] = M_permuted[:, [new_impurity, 0]]
     M_permuted[[0, new_impurity], :] = M_permuted[[new_impurity, 0], :]
     return M_permuted 
-
-
-
 
 def switch_sites_tensor4(M, new_impurity):
     M_permuted = M.copy()
@@ -32,57 +24,6 @@
     M_permuted[:,:,[0, new_impurity],:] = M_permuted[:,:,[new_impurity, 0],:]
     M_permuted[:,:,:,[0, new_impurity]] = M_permuted[:,:,:,[new_impurity, 0]]
     return M_permuted
-
-<<<<<<< HEAD
-def u_matrix(n_mo, U, nearest_neighbor_interactions=False, alpha=0, delocalized_rep=False, orb_coeffs=None):
-
-
-    UM = np.zeros((n_mo, n_mo, n_mo, n_mo))
-
-    if nearest_neighbor_interactions:
-        for i in range(n_mo):
-            UM[i, i, i, i] = U
-            for j in range(i + 1, n_mo):
-                UM[i, i, j, j] = UM[j, j, i, i] = alpha * U
-
-    else:
-        if delocalized_rep:
-            for p in range(n_mo):
-                for q in range(n_mo):
-                    for r in range(n_mo):
-                        for s in range(n_mo):
-                            UM[p, q, r, s] = U * np.sum(
-                                orb_coeffs[:, p] * orb_coeffs[:, q] * orb_coeffs[:, r] * orb_coeffs[:, s])
-        else:
-            for i in range(n_mo):
-                UM[i, i, i, i] = U
-
-    return UM
-
-
-# simple function if we want to work with no interaction in the bath.
-
-def u_matrix_non_interact_bath(n_mo,U):
-    UM = np.zeros((n_mo, n_mo, n_mo, n_mo))
-    UM[0,0,0,0] = U
-    return UM
-
-
-
-
-def h_matrix(n_mo, n_elec, t, v, configuration="ring", BLA_mode=False, alpha=0):
-=======
-
-
->>>>>>> 8effa820
-
-def switch_sites_vector(v, new_impurity):
-    """Permute vector to set new_impurity as element 0."""
-    v_permuted = v.copy()
-    v_permuted[0], v_permuted[new_impurity] = v_permuted[new_impurity], v_permuted[0]
-    return v_permuted
-
-
 
 def householder_orbitals(RDM, N_mo_cl):
     """
@@ -182,4 +123,4 @@
         for i in range(n_mo):
             UM[i, i, i, i] = U
     
-    return UM
+    return UM